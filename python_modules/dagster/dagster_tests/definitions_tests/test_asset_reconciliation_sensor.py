import contextlib
import datetime
import itertools
from typing import Iterable, List, Mapping, NamedTuple, Optional, Sequence, Set, Union

import mock
import pendulum
import pytest

from dagster import (
    AssetIn,
    AssetKey,
    AssetOut,
    AssetSelection,
    AssetsDefinition,
    DagsterInstance,
    DailyPartitionsDefinition,
    Field,
    Nothing,
    Output,
    PartitionKeyRange,
    PartitionMapping,
    PartitionsDefinition,
    RunRequest,
    SourceAsset,
    StaticPartitionsDefinition,
    TimeWindowPartitionMapping,
    asset,
    build_asset_reconciliation_sensor,
    build_sensor_context,
    materialize_to_memory,
    multi_asset,
    repository,
)
from dagster._core.definitions.asset_reconciliation_sensor import (
    AssetReconciliationCursor,
    reconcile,
)
from dagster._core.definitions.freshness_policy import FreshnessPolicy
from dagster._core.storage.tags import PARTITION_NAME_TAG
from dagster._seven.compat.pendulum import create_pendulum_time


class RunSpec(NamedTuple):
    asset_keys: Sequence[AssetKey]
    partition_key: Optional[str] = None
    failed_asset_keys: Optional[Sequence[AssetKey]] = None


class AssetReconciliationScenario(NamedTuple):
    unevaluated_runs: Sequence[RunSpec]
    assets: Sequence[Union[SourceAsset, AssetsDefinition]]
    between_runs_delta: Optional[datetime.timedelta] = None
    evaluation_delta: Optional[datetime.timedelta] = None
    cursor_from: Optional["AssetReconciliationScenario"] = None  # type: ignore
    current_time: Optional[datetime.datetime] = None
    asset_selection: Optional[AssetSelection] = None

    expected_run_requests: Optional[Sequence[RunRequest]] = None

    def do_scenario(self, instance):
        test_time = self.current_time or pendulum.now()

        with pendulum.test(test_time) if self.current_time else contextlib.nullcontext():

            @repository
            def repo():
                return self.assets

            if self.cursor_from is not None:
                run_requests, cursor = self.cursor_from.do_scenario(instance)
                for run_request in run_requests:
                    instance.create_run_for_pipeline(
                        repo.get_base_job_for_assets(run_request.asset_selection),
                        asset_selection=set(run_request.asset_selection),
                        tags=run_request.tags,
                    )
            else:
                cursor = AssetReconciliationCursor.empty()

        start = pendulum.now()

        def test_time_fn():
            return (test_time + (pendulum.now() - start)).timestamp()

        for run in self.unevaluated_runs:

            with mock.patch("time.time", new=test_time_fn):
                if self.between_runs_delta is not None:
                    test_time += self.between_runs_delta
                assets_in_run = []
                run_keys = set(run.asset_keys)
                for asset in self.assets:
                    if isinstance(asset, SourceAsset):
                        assets_in_run.append(asset)
                    else:
                        selected_keys = run_keys.intersection(asset.keys)
                        if selected_keys == asset.keys:
                            assets_in_run.append(asset)
                        elif not selected_keys:
                            assets_in_run.extend(asset.to_source_assets())
                        else:
                            assets_in_run.append(asset.subset_for(run_keys))
                            assets_in_run.extend(
                                asset.subset_for(asset.keys - selected_keys).to_source_assets()
                            )

                materialize_to_memory(
                    instance=instance,
                    partition_key=run.partition_key,
                    assets=assets_in_run,
                    run_config={
                        "ops": {
                            failed_asset_key.path[-1]: {"config": {"fail": True}}
                            for failed_asset_key in (run.failed_asset_keys or [])
                        }
                    },
                    raise_on_error=False,
                )

        if self.evaluation_delta is not None:
            test_time += self.evaluation_delta
        with pendulum.test(test_time):

<<<<<<< HEAD
            run_requests, cursor = reconcile(
                repository_def=repo,
                instance=instance,
                asset_selection=self.asset_selection or AssetSelection.all(),
                run_tags={},
                cursor=cursor,
            )
=======
                run_requests, cursor = reconcile(
                    repository_def=repo,
                    instance=instance,
                    asset_selection=self.asset_selection or AssetSelection.all(),
                    run_tags={},
                    cursor=cursor,
                )
>>>>>>> ae3ed2d5

        for run_request in run_requests:
            base_job = repo.get_base_job_for_assets(run_request.asset_selection)
            assert base_job is not None

        return run_requests, cursor


def single_asset_run(asset_key: str, partition_key: Optional[str] = None) -> RunSpec:
    return RunSpec(asset_keys=[AssetKey.from_coerceable(asset_key)], partition_key=partition_key)


def run(
    asset_keys: Iterable[str],
    partition_key: Optional[str] = None,
    failed_asset_keys: Optional[Iterable[str]] = None,
):
    return RunSpec(
        asset_keys=list(
            map(AssetKey.from_coerceable, itertools.chain(asset_keys, failed_asset_keys or []))
        ),
        failed_asset_keys=list(map(AssetKey.from_coerceable, failed_asset_keys or [])),
        partition_key=partition_key,
    )


def run_request(asset_keys: List[str], partition_key: Optional[str] = None) -> RunRequest:
    return RunRequest(
        asset_selection=[AssetKey(key) for key in asset_keys],
        tags={PARTITION_NAME_TAG: partition_key} if partition_key else None,
    )


def asset_def(
    key: str,
    deps: Optional[Union[List[str], Mapping[str, PartitionMapping]]] = None,
    partitions_def: Optional[PartitionsDefinition] = None,
    freshness_policy: Optional[FreshnessPolicy] = None,
) -> AssetsDefinition:
    if deps is None:
        non_argument_deps = set()
        ins = None
    elif isinstance(deps, list):
        non_argument_deps = set(deps)
        ins = None
    else:
        non_argument_deps = None
        ins = {
            dep: AssetIn(partition_mapping=partition_mapping, dagster_type=Nothing)  # type: ignore
            for dep, partition_mapping in deps.items()
        }

    @asset(
        name=key,
        partitions_def=partitions_def,
        non_argument_deps=non_argument_deps,
        ins=ins,
        config_schema={"fail": Field(bool, default_value=False)},
        freshness_policy=freshness_policy,
    )
    def _asset(context, **kwargs):
        del kwargs

        if context.op_config["fail"]:
            raise ValueError("")

    return _asset


def multi_asset_def(
    keys: List[str],
    deps: Optional[Union[List[str], Mapping[str, Set[str]]]] = None,
    can_subset: bool = False,
    freshness_policies: Optional[Mapping[str, FreshnessPolicy]] = None,
) -> AssetsDefinition:
    if deps is None:
        non_argument_deps = set()
        internal_asset_deps = None
    elif isinstance(deps, list):
        non_argument_deps = set(deps)
        internal_asset_deps = None
    else:
        non_argument_deps = set().union(*deps.values()) - set(deps.keys())
        internal_asset_deps = {k: {AssetKey(vv) for vv in v} for k, v in deps.items()}

    @multi_asset(
        outs={
            key: AssetOut(
                is_required=not can_subset,
                freshness_policy=freshness_policies.get(key) if freshness_policies else None,
            )
            for key in keys
        },
        name="_".join(keys),
        non_argument_deps=non_argument_deps,
        internal_asset_deps=internal_asset_deps,
        can_subset=can_subset,
    )
    def _assets(context):
        for output in keys:
            if output in context.selected_output_names:
                yield Output(output, output)

    return _assets


######################################################################
# The cases
######################################################################


class FanInPartitionMapping(PartitionMapping):
    def get_upstream_partitions_for_partition_range(
        self,
        downstream_partition_key_range,
        downstream_partitions_def,
        upstream_partitions_def,
    ):
        assert downstream_partition_key_range
        assert downstream_partition_key_range.start == downstream_partition_key_range.end
        downstream_partition_key = downstream_partition_key_range.start
        return PartitionKeyRange(f"{downstream_partition_key}_1", f"{downstream_partition_key}_3")

    def get_downstream_partitions_for_partition_range(
        self,
        upstream_partition_key_range,
        downstream_partitions_def,
        upstream_partitions_def,
    ):
        assert upstream_partition_key_range
        assert upstream_partition_key_range.start == upstream_partition_key_range.end
        upstream_partition_key = upstream_partition_key_range.start
        result = upstream_partition_key.split("_")[0]
        return PartitionKeyRange(result, result)


class FanOutPartitionMapping(PartitionMapping):
    def get_upstream_partitions_for_partition_range(
        self,
        downstream_partition_key_range,
        downstream_partitions_def,
        upstream_partitions_def,
    ):
        assert downstream_partition_key_range
        assert downstream_partition_key_range.start == downstream_partition_key_range.end
        downstream_partition_key = downstream_partition_key_range.start
        result = downstream_partition_key.split("_")[0]
        return PartitionKeyRange(result, result)

    def get_downstream_partitions_for_partition_range(
        self,
        upstream_partition_key_range,
        downstream_partitions_def,
        upstream_partitions_def,
    ):
        assert upstream_partition_key_range
        assert upstream_partition_key_range.start == upstream_partition_key_range.end
        upstream_partition_key = upstream_partition_key_range.start
        return PartitionKeyRange(f"{upstream_partition_key}_1", f"{upstream_partition_key}_3")


daily_partitions_def = DailyPartitionsDefinition("2013-01-05")
one_partition_partitions_def = StaticPartitionsDefinition(["a"])
two_partitions_partitions_def = StaticPartitionsDefinition(["a", "b"])
fanned_out_partitions_def = StaticPartitionsDefinition(["a_1", "a_2", "a_3"])

freshness_30m = FreshnessPolicy(maximum_lag_minutes=30)
freshness_60m = FreshnessPolicy(maximum_lag_minutes=60)
freshness_inf = FreshnessPolicy(maximum_lag_minutes=99999)

# basics
one_asset = [asset_def("asset1")]

two_assets_in_sequence = [asset_def("asset1"), asset_def("asset2", ["asset1"])]
two_assets_depend_on_one = [
    asset_def("asset1"),
    asset_def("asset2", ["asset1"]),
    asset_def("asset3", ["asset1"]),
]
one_asset_depends_on_two = [
    asset_def("parent1"),
    asset_def("parent2"),
    asset_def("child", ["parent1", "parent2"]),
]

diamond = [
    asset_def("asset1"),
    asset_def("asset2", ["asset1"]),
    asset_def("asset3", ["asset1"]),
    asset_def("asset4", ["asset2", "asset3"]),
]

three_assets_in_sequence = two_assets_in_sequence + [asset_def("asset3", ["asset2"])]

# multi-assets

multi_asset_in_middle = [
    asset_def("asset1"),
    asset_def("asset2"),
    multi_asset_def(["asset3", "asset4"], {"asset3": {"asset1"}, "asset4": {"asset2"}}),
    asset_def("asset5", ["asset3"]),
    asset_def("asset6", ["asset4"]),
]

multi_asset_after_fork = [
    asset_def("asset1"),
    asset_def("asset2", ["asset1"]),
    asset_def("asset3", ["asset1"]),
    multi_asset_def(["asset4", "asset5"], {"asset4": {"asset3"}, "asset5": {"asset3"}}),
]

multi_asset_in_middle_subsettable = (
    multi_asset_in_middle[:2]
    + [
        multi_asset_def(
            ["asset3", "asset4"], {"asset3": {"asset1"}, "asset4": {"asset2"}}, can_subset=True
        ),
    ]
    + multi_asset_in_middle[-2:]
)

# freshness policy
many_to_one_freshness = [
    asset_def("asset1"),
    asset_def("asset2"),
    asset_def("asset3"),
    asset_def("asset4", ["asset1", "asset2", "asset3"]),
    asset_def("asset5", ["asset4"], freshness_policy=freshness_30m),
]
diamond_freshness = diamond[:-1] + [
    asset_def("asset4", ["asset2", "asset3"], freshness_policy=freshness_30m)
]
overlapping_freshness = diamond + [
    asset_def("asset5", ["asset3"], freshness_policy=freshness_30m),
    asset_def("asset6", ["asset4"], freshness_policy=freshness_60m),
]
overlapping_freshness_with_source = [
    SourceAsset("source_asset"),
    asset_def("asset1", ["source_asset"]),
] + overlapping_freshness[
    1:
]  # type: ignore
overlapping_freshness_inf = diamond + [
    asset_def("asset5", ["asset3"], freshness_policy=freshness_30m),
    asset_def("asset6", ["asset4"], freshness_policy=freshness_inf),
]
overlapping_freshness_none = diamond + [
    asset_def("asset5", ["asset3"], freshness_policy=freshness_30m),
    asset_def("asset6", ["asset4"], freshness_policy=None),
]

non_subsettable_multi_asset_on_top = [
    multi_asset_def(["asset1", "asset2", "asset3"], can_subset=False),
    asset_def("asset4", ["asset1"]),
    asset_def("asset5", ["asset2"], freshness_policy=freshness_30m),
]
subsettable_multi_asset_on_top = [
    multi_asset_def(["asset1", "asset2", "asset3"], can_subset=True)
] + non_subsettable_multi_asset_on_top[1:]

subsettable_multi_asset_complex = [
    asset_def("users"),
    asset_def("orders"),
    asset_def("users_cleaned", ["users"]),
    asset_def("orders_cleaned", ["orders"]),
    multi_asset_def(
        [
            "orders_augmented",
            "order_stats",
            "sku_stats",
            "company_stats",
            "daily_order_summary",
        ],
        can_subset=True,
        deps={
            "orders_augmented": {"orders_cleaned", "users_cleaned"},
            "order_stats": {"orders_augmented"},
            "sku_stats": {"orders_augmented"},
            "company_stats": {"orders_augmented"},
            "daily_order_summary": {"order_stats"},
        },
        freshness_policies={"daily_order_summary": freshness_30m},
    ),
    asset_def("company_perf", ["company_stats"]),
    asset_def("top_users", ["orders_augmented", "company_perf"]),
    asset_def("avg_order", ["company_perf"], freshness_policy=freshness_30m),
]

# partitions
one_asset_one_partition = [asset_def("asset1", partitions_def=one_partition_partitions_def)]
one_asset_two_partitions = [asset_def("asset1", partitions_def=two_partitions_partitions_def)]
two_assets_one_partition = [
    asset_def("asset1", partitions_def=one_partition_partitions_def),
    asset_def("asset2", partitions_def=one_partition_partitions_def),
]
two_assets_in_sequence_one_partition = [
    asset_def("asset1", partitions_def=one_partition_partitions_def),
    asset_def("asset2", ["asset1"], partitions_def=one_partition_partitions_def),
]

two_assets_in_sequence_fan_in_partitions = [
    asset_def("asset1", partitions_def=fanned_out_partitions_def),
    asset_def(
        "asset2", {"asset1": FanInPartitionMapping()}, partitions_def=one_partition_partitions_def
    ),
]

two_assets_in_sequence_fan_out_partitions = [
    asset_def("asset1", partitions_def=one_partition_partitions_def),
    asset_def(
        "asset2", {"asset1": FanOutPartitionMapping()}, partitions_def=fanned_out_partitions_def
    ),
]
one_asset_daily_partitions = [asset_def("asset1", partitions_def=daily_partitions_def)]

one_asset_self_dependency = [
    asset_def(
        "asset1",
        partitions_def=DailyPartitionsDefinition(start_date="2020-01-01"),
        deps={"asset1": TimeWindowPartitionMapping(start_offset=-1, end_offset=-1)},
    )
]

scenarios = {
    ################################################################################################
    # Basics
    ################################################################################################
    "one_asset_never_materialized": AssetReconciliationScenario(
        assets=one_asset,
        unevaluated_runs=[],
        expected_run_requests=[run_request(asset_keys=["asset1"])],
    ),
    "two_assets_in_sequence_never_materialized": AssetReconciliationScenario(
        assets=two_assets_in_sequence,
        unevaluated_runs=[],
        expected_run_requests=[run_request(asset_keys=["asset1", "asset2"])],
    ),
    "one_asset_already_launched": AssetReconciliationScenario(
        assets=one_asset,
        unevaluated_runs=[],
        cursor_from=AssetReconciliationScenario(
            assets=one_asset,
            unevaluated_runs=[],
        ),
        expected_run_requests=[],
    ),
    "parent_materialized_child_not": AssetReconciliationScenario(
        assets=two_assets_in_sequence,
        unevaluated_runs=[single_asset_run(asset_key="asset1")],
        expected_run_requests=[run_request(asset_keys=["asset2"])],
    ),
    "parent_materialized_launch_two_children": AssetReconciliationScenario(
        assets=two_assets_depend_on_one,
        unevaluated_runs=[single_asset_run(asset_key="asset1")],
        expected_run_requests=[run_request(asset_keys=["asset2", "asset3"])],
    ),
    "parent_rematerialized_after_tick": AssetReconciliationScenario(
        assets=two_assets_in_sequence,
        cursor_from=AssetReconciliationScenario(
            assets=two_assets_in_sequence, unevaluated_runs=[run(["asset1", "asset2"])]
        ),
        unevaluated_runs=[single_asset_run(asset_key="asset1")],
        expected_run_requests=[run_request(asset_keys=["asset2"])],
    ),
    "parent_rematerialized": AssetReconciliationScenario(
        assets=two_assets_in_sequence,
        unevaluated_runs=[
            run(["asset1", "asset2"]),
            single_asset_run(asset_key="asset1"),
        ],
        expected_run_requests=[run_request(asset_keys=["asset2"])],
    ),
    "one_parent_materialized_other_never_materialized": AssetReconciliationScenario(
        assets=one_asset_depends_on_two,
        unevaluated_runs=[single_asset_run(asset_key="parent1")],
        expected_run_requests=[run_request(asset_keys=["parent2", "child"])],
    ),
    "one_parent_materialized_others_materialized_before": AssetReconciliationScenario(
        assets=one_asset_depends_on_two,
        unevaluated_runs=[single_asset_run(asset_key="parent1")],
        cursor_from=AssetReconciliationScenario(
            assets=one_asset_depends_on_two,
            unevaluated_runs=[run(["parent1", "parent2", "child"])],
        ),
        expected_run_requests=[run_request(asset_keys=["child"])],
    ),
    "diamond_never_materialized": AssetReconciliationScenario(
        assets=diamond,
        unevaluated_runs=[],
        expected_run_requests=[run_request(asset_keys=["asset1", "asset2", "asset3", "asset4"])],
    ),
    "diamond_only_root_materialized": AssetReconciliationScenario(
        assets=diamond,
        unevaluated_runs=[single_asset_run("asset1")],
        expected_run_requests=[run_request(asset_keys=["asset2", "asset3", "asset4"])],
    ),
    "diamond_root_rematerialized": AssetReconciliationScenario(
        assets=diamond,
        unevaluated_runs=[single_asset_run("asset1")],
        cursor_from=AssetReconciliationScenario(
            assets=diamond,
            unevaluated_runs=[run(["asset1", "asset2", "asset3", "asset4"])],
        ),
        expected_run_requests=[run_request(asset_keys=["asset2", "asset3", "asset4"])],
    ),
    "diamond_root_and_one_in_middle_rematerialized": AssetReconciliationScenario(
        assets=diamond,
        unevaluated_runs=[run(["asset1", "asset2"])],
        cursor_from=AssetReconciliationScenario(
            assets=diamond,
            unevaluated_runs=[run(["asset1", "asset2", "asset3", "asset4"])],
        ),
        expected_run_requests=[run_request(asset_keys=["asset3", "asset4"])],
    ),
    "diamond_root_and_sink_rematerialized": AssetReconciliationScenario(
        assets=diamond,
        unevaluated_runs=[single_asset_run("asset1"), single_asset_run("asset4")],
        cursor_from=AssetReconciliationScenario(
            assets=diamond,
            unevaluated_runs=[run(["asset1", "asset2", "asset3", "asset4"])],
        ),
        expected_run_requests=[run_request(asset_keys=["asset2", "asset3", "asset4"])],
    ),
    "parents_materialized_separate_runs": AssetReconciliationScenario(
        assets=three_assets_in_sequence,
        unevaluated_runs=[single_asset_run("asset1"), single_asset_run("asset2")],
        expected_run_requests=[run_request(asset_keys=["asset3"])],
    ),
    ################################################################################################
    # Multi Assets
    ################################################################################################
    "multi_asset_in_middle_single_parent_rematerialized": AssetReconciliationScenario(
        assets=multi_asset_in_middle,
        unevaluated_runs=[single_asset_run("asset1")],
        cursor_from=AssetReconciliationScenario(
            assets=multi_asset_in_middle,
            unevaluated_runs=[run(["asset1", "asset2", "asset3", "asset4", "asset5", "asset6"])],
        ),
        # don't need to run asset4 for reconciliation but asset4 must run when asset3 does
        expected_run_requests=[run_request(asset_keys=["asset3", "asset4", "asset5"])],
    ),
    "multi_asset_in_middle_single_parent_rematerialized_subsettable": AssetReconciliationScenario(
        assets=multi_asset_in_middle_subsettable,
        unevaluated_runs=[single_asset_run("asset1")],
        cursor_from=AssetReconciliationScenario(
            assets=multi_asset_in_middle,
            unevaluated_runs=[run(["asset1", "asset2", "asset3", "asset4", "asset5", "asset6"])],
        ),
        expected_run_requests=[run_request(asset_keys=["asset3", "asset5"])],
    ),
    "multi_asset_one_parent_unreconciled": AssetReconciliationScenario(
        assets=multi_asset_after_fork,
        unevaluated_runs=[run(["asset1", "asset2"], failed_asset_keys=["asset3"])],
        expected_run_requests=[],
    ),
    ################################################################################################
    # Partial runs
    ################################################################################################
    "partial_run": AssetReconciliationScenario(
        assets=two_assets_in_sequence,
        unevaluated_runs=[run(["asset1"], failed_asset_keys=["asset2"])],
        expected_run_requests=[],
    ),
    ################################################################################################
    # Partitions
    ################################################################################################
    "one_asset_one_partition_never_materialized": AssetReconciliationScenario(
        assets=one_asset_one_partition,
        unevaluated_runs=[],
        expected_run_requests=[run_request(asset_keys=["asset1"], partition_key="a")],
    ),
    "one_asset_two_partitions_never_materialized": AssetReconciliationScenario(
        assets=one_asset_two_partitions,
        unevaluated_runs=[],
        expected_run_requests=[
            run_request(asset_keys=["asset1"], partition_key="a"),
            run_request(asset_keys=["asset1"], partition_key="b"),
        ],
    ),
    "two_assets_one_partition_never_materialized": AssetReconciliationScenario(
        assets=two_assets_in_sequence_one_partition,
        unevaluated_runs=[],
        expected_run_requests=[
            run_request(asset_keys=["asset1", "asset2"], partition_key="a"),
        ],
    ),
    "one_asset_one_partition_already_requested": AssetReconciliationScenario(
        assets=one_asset_one_partition,
        unevaluated_runs=[],
        cursor_from=AssetReconciliationScenario(
            assets=one_asset_one_partition, unevaluated_runs=[]
        ),
        expected_run_requests=[],
    ),
    "one_asset_one_partition_already_materialized": AssetReconciliationScenario(
        assets=one_asset_one_partition,
        unevaluated_runs=[single_asset_run(asset_key="asset1", partition_key="a")],
        expected_run_requests=[],
    ),
    "two_assets_one_partition_already_materialized": AssetReconciliationScenario(
        assets=two_assets_in_sequence_one_partition,
        unevaluated_runs=[run(["asset1", "asset2"], partition_key="a")],
        expected_run_requests=[],
    ),
    "parent_one_partition_one_run": AssetReconciliationScenario(
        assets=two_assets_in_sequence_one_partition,
        unevaluated_runs=[single_asset_run(asset_key="asset1", partition_key="a")],
        expected_run_requests=[run_request(asset_keys=["asset2"], partition_key="a")],
    ),
    "parent_rematerialized_one_partition": AssetReconciliationScenario(
        assets=two_assets_in_sequence_one_partition,
        unevaluated_runs=[
            run(["asset1", "asset2"], partition_key="a"),
            single_asset_run(asset_key="asset1", partition_key="a"),
        ],
        expected_run_requests=[run_request(asset_keys=["asset2"], partition_key="a")],
    ),
    "parent_materialized_twice": AssetReconciliationScenario(
        assets=two_assets_in_sequence,
        unevaluated_runs=[
            single_asset_run(asset_key="asset1"),
            single_asset_run(asset_key="asset1"),
        ],
        expected_run_requests=[run_request(asset_keys=["asset2"])],
    ),
    "parent_rematerialized_twice": AssetReconciliationScenario(
        assets=two_assets_in_sequence,
        unevaluated_runs=[
            single_asset_run(asset_key="asset1"),
            single_asset_run(asset_key="asset1"),
        ],
        cursor_from=AssetReconciliationScenario(
            assets=two_assets_in_sequence, unevaluated_runs=[run(["asset1", "asset2"])]
        ),
        expected_run_requests=[run_request(asset_keys=["asset2"])],
    ),
    "one_asset_daily_partitions_never_materialized": AssetReconciliationScenario(
        assets=one_asset_daily_partitions,
        unevaluated_runs=[],
        current_time=create_pendulum_time(year=2013, month=1, day=7, hour=4),
        expected_run_requests=[
            run_request(asset_keys=["asset1"], partition_key="2013-01-05"),
            run_request(asset_keys=["asset1"], partition_key="2013-01-06"),
        ],
    ),
    "one_asset_daily_partitions_two_years_never_materialized": AssetReconciliationScenario(
        assets=one_asset_daily_partitions,
        unevaluated_runs=[],
        current_time=create_pendulum_time(year=2015, month=1, day=7, hour=4),
        expected_run_requests=[
            run_request(asset_keys=["asset1"], partition_key=partition_key)
            for partition_key in daily_partitions_def.get_partition_keys(
                current_time=create_pendulum_time(year=2015, month=1, day=7, hour=4)
            )
        ],
    ),
    ################################################################################################
    # Exotic partition-mappings
    ################################################################################################
    "fan_in_partitions_none_materialized": AssetReconciliationScenario(
        assets=two_assets_in_sequence_fan_in_partitions,
        unevaluated_runs=[],
        expected_run_requests=[
            run_request(asset_keys=["asset1"], partition_key="a_1"),
            run_request(asset_keys=["asset1"], partition_key="a_2"),
            run_request(asset_keys=["asset1"], partition_key="a_3"),
        ],
    ),
    "fan_in_partitions_some_materialized": AssetReconciliationScenario(
        assets=two_assets_in_sequence_fan_in_partitions,
        unevaluated_runs=[
            single_asset_run(asset_key="asset1", partition_key="a_1"),
            single_asset_run(asset_key="asset1", partition_key="a_2"),
        ],
        expected_run_requests=[
            run_request(asset_keys=["asset1"], partition_key="a_3"),
        ],
    ),
    "fan_in_partitions_upstream_materialized": AssetReconciliationScenario(
        assets=two_assets_in_sequence_fan_in_partitions,
        unevaluated_runs=[
            single_asset_run(asset_key="asset1", partition_key="a_1"),
            single_asset_run(asset_key="asset1", partition_key="a_2"),
            single_asset_run(asset_key="asset1", partition_key="a_3"),
        ],
        expected_run_requests=[
            run_request(asset_keys=["asset2"], partition_key="a"),
        ],
    ),
    "fan_in_partitions_upstream_materialized_all_materialized_before": AssetReconciliationScenario(
        assets=two_assets_in_sequence_fan_in_partitions,
        unevaluated_runs=[
            single_asset_run(asset_key="asset1", partition_key="a_1"),
            single_asset_run(asset_key="asset1", partition_key="a_2"),
            single_asset_run(asset_key="asset1", partition_key="a_3"),
        ],
        cursor_from=AssetReconciliationScenario(
            assets=two_assets_in_sequence_fan_in_partitions,
            unevaluated_runs=[
                single_asset_run(asset_key="asset1", partition_key="a_1"),
                single_asset_run(asset_key="asset1", partition_key="a_2"),
                single_asset_run(asset_key="asset1", partition_key="a_3"),
                single_asset_run(asset_key="asset2", partition_key="a"),
            ],
        ),
        expected_run_requests=[
            run_request(asset_keys=["asset2"], partition_key="a"),
        ],
    ),
    "fan_out_partitions_upstream_materialized": AssetReconciliationScenario(
        assets=two_assets_in_sequence_fan_out_partitions,
        unevaluated_runs=[single_asset_run(asset_key="asset1", partition_key="a")],
        expected_run_requests=[
            run_request(asset_keys=["asset2"], partition_key="a_1"),
            run_request(asset_keys=["asset2"], partition_key="a_2"),
            run_request(asset_keys=["asset2"], partition_key="a_3"),
        ],
    ),
    "fan_out_partitions_upstream_materialized_all_materialized_before": AssetReconciliationScenario(
        assets=two_assets_in_sequence_fan_out_partitions,
        cursor_from=AssetReconciliationScenario(
            assets=two_assets_in_sequence_fan_out_partitions,
            unevaluated_runs=[
                single_asset_run(asset_key="asset1", partition_key="a"),
                single_asset_run(asset_key="asset2", partition_key="a_1"),
                single_asset_run(asset_key="asset2", partition_key="a_2"),
                single_asset_run(asset_key="asset2", partition_key="a_3"),
            ],
        ),
        unevaluated_runs=[single_asset_run(asset_key="asset1", partition_key="a")],
        expected_run_requests=[
            run_request(asset_keys=["asset2"], partition_key="a_1"),
            run_request(asset_keys=["asset2"], partition_key="a_2"),
            run_request(asset_keys=["asset2"], partition_key="a_3"),
        ],
    ),
    "fan_out_partitions_upstream_materialized_next_tick": AssetReconciliationScenario(
        assets=two_assets_in_sequence_fan_out_partitions,
        unevaluated_runs=[],
        expected_run_requests=[],
        cursor_from=AssetReconciliationScenario(
            assets=two_assets_in_sequence_fan_out_partitions,
            unevaluated_runs=[single_asset_run(asset_key="asset1", partition_key="a")],
        ),
    ),
    "fan_out_partitions_upstream_materialize_two_more_ticks": AssetReconciliationScenario(
        assets=two_assets_in_sequence_fan_out_partitions,
        unevaluated_runs=[],
        expected_run_requests=[],
        cursor_from=AssetReconciliationScenario(
            assets=two_assets_in_sequence_fan_out_partitions,
            unevaluated_runs=[],
            cursor_from=AssetReconciliationScenario(
                assets=two_assets_in_sequence_fan_out_partitions,
                unevaluated_runs=[single_asset_run(asset_key="asset1", partition_key="a")],
            ),
        ),
    ),
    "self_dependency_never_materialized": AssetReconciliationScenario(
        assets=one_asset_self_dependency,
        unevaluated_runs=[],
        expected_run_requests=[run_request(asset_keys=["asset1"], partition_key="2020-01-01")],
        current_time=create_pendulum_time(year=2020, month=1, day=3, hour=4),
    ),
    "self_dependency_prior_partition_requested": AssetReconciliationScenario(
        assets=one_asset_self_dependency,
        unevaluated_runs=[],
        cursor_from=AssetReconciliationScenario(
            assets=one_asset_self_dependency,
            unevaluated_runs=[],
        ),
        expected_run_requests=[],
        current_time=create_pendulum_time(year=2020, month=1, day=3, hour=4),
    ),
    "self_dependency_prior_partition_materialized": AssetReconciliationScenario(
        assets=one_asset_self_dependency,
        unevaluated_runs=[single_asset_run(asset_key="asset1", partition_key="2020-01-01")],
        cursor_from=AssetReconciliationScenario(
            assets=one_asset_self_dependency,
            unevaluated_runs=[],
        ),
        expected_run_requests=[run_request(asset_keys=["asset1"], partition_key="2020-01-02")],
        current_time=create_pendulum_time(year=2020, month=1, day=3, hour=4),
    ),
    ################################################################################################
    # Freshness policies
    ################################################################################################
    "freshness_blank_slate": AssetReconciliationScenario(
        assets=diamond_freshness,
        unevaluated_runs=[],
        expected_run_requests=[run_request(asset_keys=["asset1", "asset2", "asset3", "asset4"])],
    ),
    "freshness_all_fresh": AssetReconciliationScenario(
        assets=diamond_freshness,
        unevaluated_runs=[run(["asset1", "asset2", "asset3", "asset4"])],
        expected_run_requests=[],
    ),
    "freshness_all_fresh_with_new_run": AssetReconciliationScenario(
        # expect no runs as the freshness policy will propagate the new change w/in the plan window
        assets=diamond_freshness,
        cursor_from=AssetReconciliationScenario(
            assets=diamond_freshness,
            unevaluated_runs=[run(["asset1", "asset2", "asset3", "asset4"])],
        ),
        unevaluated_runs=[run(["asset1"])],
        expected_run_requests=[],
    ),
    "freshness_all_fresh_with_new_run_stale": AssetReconciliationScenario(
        assets=diamond_freshness,
        cursor_from=AssetReconciliationScenario(
            assets=diamond_freshness,
            unevaluated_runs=[run(["asset1", "asset2", "asset3", "asset4"])],
        ),
        unevaluated_runs=[run(["asset1"])],
        evaluation_delta=datetime.timedelta(minutes=35),
        expected_run_requests=[run_request(asset_keys=["asset1", "asset2", "asset3", "asset4"])],
    ),
    "freshness_half_run": AssetReconciliationScenario(
        assets=diamond_freshness,
        unevaluated_runs=[run(["asset1", "asset2"])],
        expected_run_requests=[run_request(asset_keys=["asset3", "asset4"])],
    ),
    "freshness_many_to_one_some_updated": AssetReconciliationScenario(
        assets=many_to_one_freshness,
        unevaluated_runs=[
            run(["asset1", "asset2", "asset3", "asset4", "asset5"]),
            run(["asset2", "asset3", "asset4", "asset5"]),
        ],
        between_runs_delta=datetime.timedelta(minutes=60),
        expected_run_requests=[run_request(["asset1", "asset4", "asset5"])],
    ),
    "freshness_many_to_one_roots_unselectable": AssetReconciliationScenario(
        assets=many_to_one_freshness,
        # the roots of this graph cannot be executed by this sensor
        asset_selection=AssetSelection.keys("asset4", "asset5"),
        unevaluated_runs=[
            run(["asset1", "asset2", "asset3", "asset4", "asset5"]),
            run(["asset2", "asset3"]),
        ],
        between_runs_delta=datetime.timedelta(minutes=35),
        # should wait for asset1 to become available before launching unnecessary runs
        expected_run_requests=[],
    ),
    "freshness_half_run_with_failure": AssetReconciliationScenario(
        assets=diamond_freshness,
        unevaluated_runs=[
            run(["asset1", "asset2", "asset3", "asset4"]),
            run(["asset3"], failed_asset_keys=["asset3"]),
        ],
        evaluation_delta=datetime.timedelta(minutes=35),
        # only request 1 and 2 because 3 failed (and 4 is downstream of 3)
        expected_run_requests=[run_request(asset_keys=["asset1", "asset2"])],
    ),
    "freshness_half_run_with_failure2": AssetReconciliationScenario(
        assets=diamond_freshness,
        unevaluated_runs=[
            run(["asset1", "asset2", "asset3", "asset4"]),
            run(["asset1", "asset3"], failed_asset_keys=["asset3"]),
        ],
        evaluation_delta=datetime.timedelta(minutes=35),
        # same reasoning as above, but make sure asset1 can still execute even though it was part
        # of a failed run
        expected_run_requests=[run_request(asset_keys=["asset1", "asset2"])],
    ),
    "freshness_half_run_stale": AssetReconciliationScenario(
        assets=diamond_freshness,
        unevaluated_runs=[run(["asset1", "asset2"])],
        evaluation_delta=datetime.timedelta(minutes=35),
        expected_run_requests=[run_request(asset_keys=["asset1", "asset2", "asset3", "asset4"])],
    ),
    "freshness_overlapping_runs": AssetReconciliationScenario(
        assets=overlapping_freshness,
        unevaluated_runs=[run(["asset1", "asset3", "asset5"]), run(["asset2", "asset4", "asset6"])],
        expected_run_requests=[],
    ),
    "freshness_overlapping_with_source": AssetReconciliationScenario(
        assets=overlapping_freshness_with_source,  # type: ignore
        unevaluated_runs=[run(["asset1", "asset3", "asset5"]), run(["asset2", "asset4", "asset6"])],
        expected_run_requests=[],
    ),
    "freshness_overlapping_runs_half_stale": AssetReconciliationScenario(
        assets=overlapping_freshness_inf,
        unevaluated_runs=[run(["asset1", "asset3", "asset5"]), run(["asset2", "asset4", "asset6"])],
        # evaluate 35 minutes later, only need to refresh the assets on the shorter freshness policy
        evaluation_delta=datetime.timedelta(minutes=35),
        expected_run_requests=[run_request(asset_keys=["asset1", "asset3", "asset5"])],
    ),
    "freshness_overlapping_defer_propagate": AssetReconciliationScenario(
        assets=overlapping_freshness_inf,
        cursor_from=AssetReconciliationScenario(
            assets=overlapping_freshness_inf,
            unevaluated_runs=[run(["asset1", "asset2", "asset3", "asset4", "asset5", "asset6"])],
        ),
        # change at the top, doesn't need to be propagated to 1, 3, 5 as freshness policy will
        # handle it, but assets 2, 4, 6 will not recieve an update in the plan window. 2 can be
        # updated immediately, but 4 and 6 depend on 3, so will be defered
        unevaluated_runs=[run(["asset1"])],
        expected_run_requests=[run_request(asset_keys=["asset2"])],
    ),
    "freshness_overlapping_defer_propagate2": AssetReconciliationScenario(
        assets=overlapping_freshness_none,
        cursor_from=AssetReconciliationScenario(
            assets=overlapping_freshness_inf,
            unevaluated_runs=[run(["asset1", "asset2", "asset3", "asset4", "asset5", "asset6"])],
        ),
        # same as above
        unevaluated_runs=[run(["asset1"])],
        expected_run_requests=[run_request(asset_keys=["asset2"])],
    ),
    "freshness_non_subsettable_multi_asset_on_top": AssetReconciliationScenario(
        assets=non_subsettable_multi_asset_on_top,
        unevaluated_runs=[run([f"asset{i}" for i in range(1, 6)])],
        evaluation_delta=datetime.timedelta(minutes=35),
        # need to run assets 1, 2 and 3 as they're all part of the same non-subsettable multi asset
        expected_run_requests=[run_request(asset_keys=["asset1", "asset2", "asset3", "asset5"])],
    ),
    "freshness_subsettable_multi_asset_on_top": AssetReconciliationScenario(
        assets=subsettable_multi_asset_on_top,
        unevaluated_runs=[run([f"asset{i}" for i in range(1, 6)])],
        evaluation_delta=datetime.timedelta(minutes=35),
        expected_run_requests=[run_request(asset_keys=["asset2", "asset5"])],
    ),
    "freshness_complex_subsettable": AssetReconciliationScenario(
        assets=subsettable_multi_asset_complex,
        asset_selection=AssetSelection.keys("avg_order").upstream(),
        unevaluated_runs=[
            # everything exists
            run(
                [
                    "orders",
                    "users",
                    "orders_cleaned",
                    "users_cleaned",
                    "orders_augmented",
                    "order_stats",
                    "sku_stats",
                    "company_stats",
                    "daily_order_summary",
                    "company_perf",
                    "top_users",
                    "avg_order",
                ]
            ),
            # now avg_order references a run that is not the newest
            run(
                [
                    "orders",
                    "users",
                    "orders_cleaned",
                    "users_cleaned",
                    "orders_augmented",
                    "order_stats",
                    "daily_order_summary",
                ]
            ),
        ],
        expected_run_requests=[],
    ),
}


@pytest.mark.parametrize("scenario", list(scenarios.values()), ids=list(scenarios.keys()))
def test_reconciliation(scenario):
    instance = DagsterInstance.ephemeral()
    run_requests, _ = scenario.do_scenario(instance)

    assert len(run_requests) == len(scenario.expected_run_requests)

    def sort_run_request_key_fn(run_request):
        return (min(run_request.asset_selection), run_request.partition_key)

    sorted_run_requests = sorted(run_requests, key=sort_run_request_key_fn)
    sorted_expected_run_requests = sorted(
        scenario.expected_run_requests, key=sort_run_request_key_fn
    )

    for run_request, expected_run_request in zip(sorted_run_requests, sorted_expected_run_requests):
        assert set(run_request.asset_selection) == set(expected_run_request.asset_selection)
        assert run_request.partition_key == expected_run_request.partition_key


@pytest.mark.parametrize(
    "scenario",
    [
        scenarios["freshness_complex_subsettable"],
    ],
)
def test_reconciliation_no_tags(scenario):
    # simulates an environment where asset_event_tags cannot be added
    instance = DagsterInstance.ephemeral()

    run_requests, _ = scenario.do_scenario(instance)

    assert len(run_requests) == len(scenario.expected_run_requests)

    def sort_run_request_key_fn(run_request):
        return (min(run_request.asset_selection), run_request.partition_key)

    sorted_run_requests = sorted(run_requests, key=sort_run_request_key_fn)
    sorted_expected_run_requests = sorted(
        scenario.expected_run_requests, key=sort_run_request_key_fn
    )

    for run_request, expected_run_request in zip(sorted_run_requests, sorted_expected_run_requests):
        assert set(run_request.asset_selection) == set(expected_run_request.asset_selection)
        assert run_request.partition_key == expected_run_request.partition_key


@pytest.mark.parametrize(
    "scenario",
    [
        scenarios["diamond_never_materialized"],
        scenarios["one_asset_daily_partitions_never_materialized"],
    ],
)
def test_sensor(scenario):
    assert scenario.cursor_from is None

    @repository
    def repo():
        return scenario.assets

    reconciliation_sensor = build_asset_reconciliation_sensor(AssetSelection.all())
    instance = DagsterInstance.ephemeral()

    with pendulum.test(scenario.current_time):
        context = build_sensor_context(instance=instance, repository_def=repo)
        result = reconciliation_sensor(context)
        assert len(list(result)) == len(scenario.expected_run_requests)

        context2 = build_sensor_context(
            cursor=context.cursor, instance=instance, repository_def=repo
        )
        result2 = reconciliation_sensor(context2)
        assert len(list(result2)) == 0<|MERGE_RESOLUTION|>--- conflicted
+++ resolved
@@ -122,7 +122,6 @@
             test_time += self.evaluation_delta
         with pendulum.test(test_time):
 
-<<<<<<< HEAD
             run_requests, cursor = reconcile(
                 repository_def=repo,
                 instance=instance,
@@ -130,15 +129,6 @@
                 run_tags={},
                 cursor=cursor,
             )
-=======
-                run_requests, cursor = reconcile(
-                    repository_def=repo,
-                    instance=instance,
-                    asset_selection=self.asset_selection or AssetSelection.all(),
-                    run_tags={},
-                    cursor=cursor,
-                )
->>>>>>> ae3ed2d5
 
         for run_request in run_requests:
             base_job = repo.get_base_job_for_assets(run_request.asset_selection)
